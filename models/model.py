import torch
import pytorch_lightning as pl
from torchmetrics import PearsonCorrCoef, F1Score
from transformers import AutoModelForSequenceClassification

import wandb
from wandb import AlertLevel
from LR_scheduler import CosineAnnealingWarmupRestarts


class Model(pl.LightningModule):
<<<<<<< HEAD
    def __init__(self, model_name: str, lr: float, 
                loss_function:str = 'L1Loss', bce:bool = False, is_schedule:bool = False):
=======
    def __init__(self, model_name: str, lr: float, beta:float,
                loss_function:str = 'L1Loss', bce:bool = False):
>>>>>>> 3ad2f086
        super().__init__()
        self.save_hyperparameters()

        self.model_name = model_name
        self.lr = lr
        self.loss_function = loss_function
        self.bce = bce
<<<<<<< HEAD
        self.is_schedule = is_schedule
=======
        self.beta = beta
>>>>>>> 3ad2f086

        # 모델 호출
        self.plm = AutoModelForSequenceClassification.from_pretrained(
            pretrained_model_name_or_path=model_name, 
            num_labels=1,
        )
        
        # 손실 함수(loss function) 정의
        if self.loss_function == 'SmoothL1Loss':
            self.loss_func = getattr(torch.nn, self.loss_function)(beta=self.beta)
        else: # L1Loss, MSELoss, etc.
            self.loss_func = getattr(torch.nn, self.loss_function)
            
        # 평가 지표(evaluation metric) 정의
        if self.bce:
            self.evaluation = F1Score(task='binary')
        else:
            self.evaluation = PearsonCorrCoef()

        # val logit 값 출력 
        self.validation_predictions = []

    def forward(self, x):
        """모든 호출에서 실행되는 연산."""
        
        x = self.plm(x)['logits']
        return x

    def training_step(self, batch, batch_idx):
        """training loss 계산.
        
        Args:
            batch: Dataloader의 output.
            batch_idx: batch의 인덱스.
        
        Returns:
            loss: loss값.
        """

        x, y = batch
        logits = self(x)
        loss = self.loss_func(logits, y.float())
        self.log('train_loss', loss)
        return loss

    def validation_step(self, batch, batch_idx):
        """validation loss 및 피어슨 상관계수 계산.
        
        Args:
            batch: Dataloader의 output.
            batch_idx: batch의 인덱스.
        
        Returns:
            loss: loss값.
        """

        x, y = batch
        logits = self(x)
        loss = self.loss_func(logits, y.float())
        pearson = self.evaluation(logits.squeeze(), y.squeeze())
        self.log('val_loss', loss)
        self.log('val_pearson', pearson)
        return loss

    def test_step(self, batch, batch_idx):
        """test 피어슨 상관계수 계산.
        
        Args:
            batch: Dataloader의 output.
            batch_idx: batch의 인덱스.
        """

        x, y = batch
        logits = self(x)
        pearson = self.evaluation(logits.squeeze(), y.squeeze())
        self.log('test_pearson', pearson)

        wandb.alert(title='test_step',
		            level=AlertLevel.INFO,
		            text=f'test_pearson : {pearson}')

    def predict_step(self, batch, batch_idx):
        """predict 데이터셋에 대한 예측값 생성.
        
        Args:
            batch: Dataloader의 output.
            batch_idx: batch의 인덱스.
        
        Returns:
            logits.squeeze(): batch에 대한 예측값.
        """

        x = batch
        logits = self(x)
        return logits.squeeze()

    def configure_optimizers(self):
        """학습에 사용한 optimizer과 learning-rate scheduler 선택."""
<<<<<<< HEAD

        optimizer = torch.optim.AdamW(self.parameters(), lr=self.lr)
        if self.is_schedule:
            # https://github.com/katsura-jp/pytorch-cosine-annealing-with-warmup
            scheduler = CosineAnnealingWarmupRestarts(optimizer, first_cycle_steps=200, 
                                                    cycle_mult=1.0, max_lr=1e-5, min_lr=1e-6, 
                                                    warmup_steps=50, gamma=0.5)
            configure =  {'optimizer': optimizer,
                          'lr_scheduler': {
                            'scheduler': scheduler,
                            'interval': 'step'
                            }
                        }
        else:
            configure = [optimizer]
        
        return configure
=======
        
        optimizer = getattr(torch.optim, "AdamW")(self.parameters(), lr=self.lr)
        # https://github.com/katsura-jp/pytorch-cosine-annealing-with-warmup
        scheduler = CosineAnnealingWarmupRestarts(optimizer, first_cycle_steps=200, 
                                                  cycle_mult=1.0, max_lr=1e-5, min_lr=1e-6, 
                                                  warmup_steps=50, gamma=0.5) 
        return {'optimizer': optimizer,
                'lr_scheduler': {
                    'scheduler': scheduler,
                    'interval': 'step'
                }}
>>>>>>> 3ad2f086

    def on_train_epoch_start(self):
        """에폭 시작 시 학습률 로깅."""

        lr = self.trainer.optimizers[0].param_groups[0]["lr"]
        self.log("lr", lr)<|MERGE_RESOLUTION|>--- conflicted
+++ resolved
@@ -9,13 +9,8 @@
 
 
 class Model(pl.LightningModule):
-<<<<<<< HEAD
-    def __init__(self, model_name: str, lr: float, 
+    def __init__(self, model_name: str, lr: float, beta: float,
                 loss_function:str = 'L1Loss', bce:bool = False, is_schedule:bool = False):
-=======
-    def __init__(self, model_name: str, lr: float, beta:float,
-                loss_function:str = 'L1Loss', bce:bool = False):
->>>>>>> 3ad2f086
         super().__init__()
         self.save_hyperparameters()
 
@@ -23,11 +18,8 @@
         self.lr = lr
         self.loss_function = loss_function
         self.bce = bce
-<<<<<<< HEAD
         self.is_schedule = is_schedule
-=======
         self.beta = beta
->>>>>>> 3ad2f086
 
         # 모델 호출
         self.plm = AutoModelForSequenceClassification.from_pretrained(
@@ -126,9 +118,8 @@
 
     def configure_optimizers(self):
         """학습에 사용한 optimizer과 learning-rate scheduler 선택."""
-<<<<<<< HEAD
 
-        optimizer = torch.optim.AdamW(self.parameters(), lr=self.lr)
+        optimizer = getattr(torch.optim, "AdamW")(self.parameters(), lr=self.lr)
         if self.is_schedule:
             # https://github.com/katsura-jp/pytorch-cosine-annealing-with-warmup
             scheduler = CosineAnnealingWarmupRestarts(optimizer, first_cycle_steps=200, 
@@ -144,19 +135,6 @@
             configure = [optimizer]
         
         return configure
-=======
-        
-        optimizer = getattr(torch.optim, "AdamW")(self.parameters(), lr=self.lr)
-        # https://github.com/katsura-jp/pytorch-cosine-annealing-with-warmup
-        scheduler = CosineAnnealingWarmupRestarts(optimizer, first_cycle_steps=200, 
-                                                  cycle_mult=1.0, max_lr=1e-5, min_lr=1e-6, 
-                                                  warmup_steps=50, gamma=0.5) 
-        return {'optimizer': optimizer,
-                'lr_scheduler': {
-                    'scheduler': scheduler,
-                    'interval': 'step'
-                }}
->>>>>>> 3ad2f086
 
     def on_train_epoch_start(self):
         """에폭 시작 시 학습률 로깅."""
