# dataloader.py
import pandas as pd
import re
import torch
import pytorch_lightning as pl
from transformers import AutoTokenizer
from .dataset import *
from tqdm.auto import tqdm
from datasets import load_dataset
pl.seed_everything(420)

class Dataloader(pl.LightningDataModule):
    def __init__(self, model_name, batch_size, shuffle, 
<<<<<<< HEAD
                 dataset_commit_hash, use_val_for_predict = False):
=======
                 dataset_commit_hash, use_val_for_predict=False):
>>>>>>> 43336e86
        super().__init__()
        self.model_name = model_name
        self.batch_size = batch_size
        self.shuffle = shuffle
        self.dataset_commit_hash = dataset_commit_hash

        self.train_dataset = None
        self.val_dataset = None
        self.test_dataset = None
        self.predict_dataset = None

        self.tokenizer = AutoTokenizer.from_pretrained(model_name, 
                                                       max_length=160)
        self.target_columns = ['label']
        self.delete_columns = ['id']
        self.text_columns = ['sentence_1', 'sentence_2']
        self.columns = ['id', 'source', 'sentence_1', 'sentence_2', 
                        'label', 'binary-label']

        self.use_val_for_predict = use_val_for_predict
    
    def preprocess_text(self, text):
        """텍스트 전처리.
        
        - 특수문자 일부(. ? ! , ; : ^)만 남기고 제거하기.
        - 반복글자 줄이기.
        - 한글과 숫자만 남기기.
        
        Args: 
            text (str): 전처리 할 텍스트 
        
        Returns:
            text (str): 전처리 끝난 텍스트 
        """
        # <>사이의 이모티콘 제거
        text = re.sub('<.*?>', '', text)
        # 한글, 숫자, 특수문자 . ? ! , ; : ^만 남기기
        text = re.sub(r'[^ㄱ-ㅎㅏ-ㅣ가-힣0-9\s.,?!:;^]', '', text)
        # 특수문자 중복제거 
        text = re.sub(r'([.?!,:]){2,}', r'\1', text)
        # 양 공백 제거 
        text = text.strip()
        # 반복되는 글자를 2개로 줄여준다. 
        text = re.sub(r"(.)\1+", r"\1\1", text)

        return text

    def tokenizing(self, dataframe):
        data = []
        for idx, item in tqdm(dataframe.iterrows(), 
                              desc='tokenizing', 
                              total=len(dataframe)):
            # 두 입력 문장을 [SEP] 토큰으로 이어붙여서 전처리합니다.
            text = '[SEP]'.join([item[text] for text in self.text_columns])
            outputs = self.tokenizer(text, add_special_tokens=True, 
                                     padding='max_length', truncation=True)
            data.append(outputs['input_ids'])

        return data

    def preprocessing(self, data, is_train = False):
        # reverse augmentation
        if is_train == True:
            df_2 = data.copy()
            df_2['sentence_1'] = data['sentence_2']
            df_2['sentence_2'] = data['sentence_1']
            data = pd.concat([data, df_2], ignore_index=True)
            data = data.sample(frac=1, random_state=420).reset_index(drop=True)
            del df_2

        # 기본 텍스트 전처리
        data[self.text_columns] = data[self.text_columns].apply(
          lambda x: x.apply(self.preprocess_text))

        # 안쓰는 컬럼을 삭제합니다.
        data = data.drop(columns=self.delete_columns)

        # 타겟 데이터가 없으면 빈 배열을 리턴합니다.
        try:
            targets = data[self.target_columns].values.tolist()
        except:
            targets = []
        # 텍스트 데이터를 전처리합니다.
        inputs = self.tokenizing(data)
        return inputs, targets

    def setup(self, stage='fit'):
        if stage == 'fit':
            # 데이터셋 로드
            # revision: tag name, or branch name, or commit hash
            train = load_dataset("Salmons/STS_Competition", 
                                split='train', 
                                column_names=self.columns, 
                                revision=self.dataset_commit_hash)
            valid = load_dataset("Salmons/STS_Competition", 
                                split='validation', 
                                column_names=self.columns, 
                                revision=self.dataset_commit_hash)

            # pandas 형식으로 변환
            train_data = train.to_pandas().iloc[1:].reset_index(drop=True)\
                              .astype({'label':'float', 'binary-label':'float'})
            val_data = valid.to_pandas().iloc[1:].reset_index(drop=True)\
                            .astype({'label':'float', 'binary-label':'float'})

            # 학습데이터 준비
            train_inputs, train_targets = self.preprocessing(train_data)

            # 검증데이터 준비
            val_inputs, val_targets = self.preprocessing(val_data)

            # train 데이터만 shuffle을 적용해줍니다. 
            # 필요하다면 val, test 데이터에도 shuffle을 적용할 수 있습니다
            self.train_dataset = Dataset(train_inputs, train_targets)
            self.val_dataset = Dataset(val_inputs, val_targets)
        
        else:
            test = load_dataset("Salmons/STS_Competition", 
                                split='validation', 
                                column_names=self.columns, 
                                revision=self.dataset_commit_hash)
            predict = load_dataset("Salmons/STS_Competition", 
                                split='test', 
                                column_names=self.columns, 
                                revision=self.dataset_commit_hash)

            test_data = test.to_pandas().iloc[1:].reset_index(drop=True)\
                            .astype({'label':'float', 'binary-label':'float'})
            
            # val_dataset으로 predict 해서 결과물 보려고 구분하는 지점
            if self.use_val_for_predict:
                predict_data = test_data.copy()
            else:
                predict_data = predict.to_pandas().iloc[1:]\
                                      .reset_index(drop=True)[self.columns[:4]]

            test_inputs, test_targets = self.preprocessing(test_data)
            predict_inputs, predict_targets = self.preprocessing(predict_data)

            self.test_dataset = Dataset(test_inputs, test_targets)
            self.predict_dataset = Dataset(predict_inputs, [])

    def train_dataloader(self):
        return torch.utils.data.DataLoader(self.train_dataset, 
                                           batch_size=self.batch_size, 
                                           shuffle=self.shuffle)

    def val_dataloader(self):
        return torch.utils.data.DataLoader(self.val_dataset, 
                                           batch_size=self.batch_size)

    def test_dataloader(self):
        return torch.utils.data.DataLoader(self.test_dataset, 
                                           batch_size=self.batch_size)

    def predict_dataloader(self):
        return torch.utils.data.DataLoader(self.predict_dataset, 
                                           batch_size=self.batch_size)<|MERGE_RESOLUTION|>--- conflicted
+++ resolved
@@ -10,12 +10,8 @@
 pl.seed_everything(420)
 
 class Dataloader(pl.LightningDataModule):
-    def __init__(self, model_name, batch_size, shuffle, 
-<<<<<<< HEAD
-                 dataset_commit_hash, use_val_for_predict = False):
-=======
+    def __init__(self, model_name, batch_size, shuffle,
                  dataset_commit_hash, use_val_for_predict=False):
->>>>>>> 43336e86
         super().__init__()
         self.model_name = model_name
         self.batch_size = batch_size
