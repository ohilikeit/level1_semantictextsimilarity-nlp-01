__pycache__

.DS_Store
.ipynb_checkpoints

<<<<<<< HEAD
data
saved
lightning_logs/
jihwan_test/
wandb/
=======
data/
saved/
lightning_logs/
>>>>>>> 028a461a
<|MERGE_RESOLUTION|>--- conflicted
+++ resolved
@@ -3,14 +3,8 @@
 .DS_Store
 .ipynb_checkpoints
 
-<<<<<<< HEAD
-data
-saved
-lightning_logs/
-jihwan_test/
-wandb/
-=======
 data/
 saved/
 lightning_logs/
->>>>>>> 028a461a
+jihwan_test/
+wandb/