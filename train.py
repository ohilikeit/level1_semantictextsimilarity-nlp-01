import os
import torch
import pytorch_lightning as pl

from args import parse_arguments
from dataloader.dataloader import STSDataModule

import wandb
from wandb import AlertLevel # logging level 지정시 사용
from pytorch_lightning.loggers import WandbLogger

pl.seed_everything(420)


def main(config):    
    # 실험명 정의
    run_name = '{}_{}_{}_{}_{}'.format(
        config.arch['type'],
        config.dataloader['args']['batch_size'],
        config.trainer['epochs'],
        config.optimizer['args']['lr'],
        config.loss['type'],
    )
    
    wandb.init(entity=config.wandb['entity'],
               project=config.wandb['project_name'],
               name=run_name)

    # PyTorch Lightning 의 logging과 WandB logger를 연결
    wandb_logger = WandbLogger()
    
    # 설정된 args를 실험의 hyperparams에 저장
    wandb_logger.log_hyperparams(config)

    # 모델 저장 위치 생성
    output_dir = config.trainer['save_dir']
    os.makedirs(os.path.dirname(output_dir), exist_ok=True)
    
    # 가속기 설정
    accelerator = 'gpu' if torch.cuda.is_available() else 'cpu'
    
    # 베이스라인 모델 혹은 GRU가 부가된 모델을 설정할 것인지 결정
    model_class = "gru_model.GRUModel" if config.arch['args']['gru_enabled']\
                  else "model.Model"
    module_name, class_name = model_class.split('.')
    model_module = __import__('models.' + module_name, fromlist=[class_name])
    ModelClass = getattr(model_module, class_name)
    
    if not config.dataloader['args']['k_fold']['enabled']:
        # Slack에 실험 시작 메시지를 보냄
        wandb.alert(title="start",
                    level=AlertLevel.INFO,
                    text=f'{run_name}')
      
        # Model 정의
        model = ModelClass(config.arch['type'],
<<<<<<< HEAD
                           config.optimizer['args']['lr'],
                           config.loss['args']['beta'],
                           config.loss['type'],
                           config.loss['args']['bce'],
                           config.lr_scheduler['is_schedule'])
=======
                           config.optimizer['type'],
                           config.optimizer['args']['lr'],
                           config.loss['type'],
                           config.loss['args']['beta'],
                           config.loss['args']['bce'])
>>>>>>> 37cb0fe7
        
        # Dataloader 정의
        dataloader = STSDataModule(
            model_name=config.arch['type'],
            batch_size=config.dataloader['args']['batch_size'],
            shuffle=config.dataloader['args']['shuffle'],
            dataset_commit_hash=config.dataloader['args']['dataset_commit_hash'],
            num_workers=config.dataloader['args']['num_workers'],
        )
        
        # Trainer 정의
        trainer = pl.Trainer(accelerator=accelerator,
                             devices=config.n_gpu,
                             max_epochs=config.trainer['epochs'],
                             log_every_n_steps=1,
                             logger=wandb_logger,
                             precision=16)

        # 학습
        trainer.fit(model=model, datamodule=dataloader)

        # 평가
        trainer.test(model=model, datamodule=dataloader)

        # 학습이 완료된 모델 저장
        save_dir = '{}{}.pt'.format(config.trainer['save_dir'], run_name)
        os.makedirs(os.path.dirname(save_dir), exist_ok=True)
        torch.save(model, save_dir)
        
    else: # k-fold 교차 검증
        results = []
        for k in range(config.dataloader['args']['k_fold']['k']):
            # Slack에 실험 시작 메시지를 보냄
            wandb.alert(title="start",
                        level=AlertLevel.INFO,
                        text=f'{run_name}')

            # Model 정의
            model = ModelClass(config.arch['type'],
<<<<<<< HEAD
                           config.optimizer['args']['lr'],
                           config.loss['args']['beta'],
                           config.loss['type'],
                           config.loss['args']['bce'],
                           config.lr_scheduler['is_schedule'])
=======
                               config.optimizer['type'],
                               config.optimizer['args']['lr'],
                               config.loss['type'],
                               config.loss['args']['beta'],
                               config.loss['args']['bce'])
>>>>>>> 37cb0fe7
            
            # Dataloader 정의
            dataloader = STSDataModule(
                model_name=config.arch['type'],
                batch_size=config.dataloader['args']['batch_size'],
                shuffle=config.dataloader['args']['shuffle'],
                dataset_commit_hash=config.dataloader['args']['dataset_commit_hash'],
                num_workers=config.dataloader['args']['num_workers'],
                k=k,
                bce=config.loss['args']['bce'],
                num_folds=config.dataloader['args']['k_fold']['k'],
            )

            # Trainer 정의
            trainer = pl.Trainer(accelerator=accelerator,
                                 devices=config.n_gpu,
                                 max_epochs=config.trainer['epochs'],
                                 log_every_n_steps=1,
                                 logger=wandb_logger,
                                 precision=16)
            
            # 학습
            trainer.fit(model=model, datamodule=dataloader)

            # 평가
            score = trainer.test(model=model, datamodule=dataloader)

            # 각 fold별 추론 결과 수집
            results.extend(score)

            # 학습이 완료된 모델 저장
            save_dir = '{}{}_{}-fold.pt'.format(config.trainer['save_dir'],
                                                run_name, k)
            os.makedirs(os.path.dirname(save_dir), exist_ok=True)
            torch.save(model, save_dir)
            
        # 모델의 평균 성능
        if config.loss['args']['bce']:
            result = [x['test_f1'] for x in results]
            score = sum(result) / config.dataloader['args']['k_fold']['k']
            print("K fold Test f1 score: ", score)
        else:
            result = [x['test_pearson'] for x in results]
            score = sum(result) / config.dataloader['args']['k_fold']['k']
            print("K fold Test pearson: ", score)
            
    wandb.finish()


if __name__ == '__main__':
    config = parse_arguments()
    main(config)
    <|MERGE_RESOLUTION|>--- conflicted
+++ resolved
@@ -54,19 +54,12 @@
       
         # Model 정의
         model = ModelClass(config.arch['type'],
-<<<<<<< HEAD
-                           config.optimizer['args']['lr'],
-                           config.loss['args']['beta'],
-                           config.loss['type'],
-                           config.loss['args']['bce'],
-                           config.lr_scheduler['is_schedule'])
-=======
                            config.optimizer['type'],
                            config.optimizer['args']['lr'],
                            config.loss['type'],
                            config.loss['args']['beta'],
-                           config.loss['args']['bce'])
->>>>>>> 37cb0fe7
+                           config.loss['args']['bce'],
+                           config.lr_scheduler['is_schedule'])
         
         # Dataloader 정의
         dataloader = STSDataModule(
@@ -106,19 +99,12 @@
 
             # Model 정의
             model = ModelClass(config.arch['type'],
-<<<<<<< HEAD
-                           config.optimizer['args']['lr'],
-                           config.loss['args']['beta'],
-                           config.loss['type'],
-                           config.loss['args']['bce'],
-                           config.lr_scheduler['is_schedule'])
-=======
                                config.optimizer['type'],
                                config.optimizer['args']['lr'],
                                config.loss['type'],
                                config.loss['args']['beta'],
-                               config.loss['args']['bce'])
->>>>>>> 37cb0fe7
+                               config.loss['args']['bce'],
+                               config.lr_scheduler['is_schedule'])
             
             # Dataloader 정의
             dataloader = STSDataModule(
