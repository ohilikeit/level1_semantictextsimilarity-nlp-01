--- conflicted
+++ resolved
@@ -53,18 +53,12 @@
                     text=f'{run_name}')
       
         # Model 정의
-<<<<<<< HEAD
         model = ModelClass(config.arch['type'],
                            config.optimizer['args']['lr'],
+                           config.loss['args']['beta'],
                            config.loss['type'],
+                           config.loss['args']['bce'],
                            config.lr_scheduler['is_schedule'])
-=======
-        model = Model(config.arch['type'],
-                      config.optimizer['args']['lr'],
-                      config.loss['args']['beta'],
-                      config.loss['type'],
-                      config.loss['args']['bce'])
->>>>>>> 3ad2f086
         
         # Dataloader 정의
         dataloader = STSDataModule(
@@ -104,9 +98,11 @@
 
             # Model 정의
             model = ModelClass(config.arch['type'],
-                               config.optimizer['args']['lr'],
-                               config.loss['type'],
-                               config.lr_scheduler['is_schedule'])
+                           config.optimizer['args']['lr'],
+                           config.loss['args']['beta'],
+                           config.loss['type'],
+                           config.loss['args']['bce'],
+                           config.lr_scheduler['is_schedule'])
             
             # Dataloader 정의
             dataloader = STSDataModule(
