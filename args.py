import argparse

def parse_arguments():
    # 하이퍼 파라미터 등 각종 설정값을 입력받습니다
    # 터미널 실행 예시 : python3 run.py --batch_size=64 ...
    # 실행 시 '--batch_size=64' 같은 인자를 입력하지 않으면 default 값이 기본으로 실행됩니다
    parser = argparse.ArgumentParser()
    parser.add_argument('--model_name', default='klue/roberta-small', type=str)
    parser.add_argument('--batch_size', default=16, type=int)
    parser.add_argument('--max_epoch', default=1, type=int)
    parser.add_argument('--shuffle', default=True)
    parser.add_argument('--learning_rate', default=1e-5, type=float)
    parser.add_argument('--train_path', default='./data/train.csv')
    parser.add_argument('--dev_path', default='./data/dev.csv')
    parser.add_argument('--test_path', default='./data/dev.csv')
    parser.add_argument('--predict_path', default='./data/test.csv')
    parser.add_argument('--saved_model_path', default='./saved/models/model.pt')
<<<<<<< HEAD
    args = parser.parse_args(args = [])
=======
    parser.add_argument('--accelerator', default='gpu')
    args = parser.parse_args()
>>>>>>> 60b77d8a
    return args<|MERGE_RESOLUTION|>--- conflicted
+++ resolved
@@ -15,10 +15,5 @@
     parser.add_argument('--test_path', default='./data/dev.csv')
     parser.add_argument('--predict_path', default='./data/test.csv')
     parser.add_argument('--saved_model_path', default='./saved/models/model.pt')
-<<<<<<< HEAD
     args = parser.parse_args(args = [])
-=======
-    parser.add_argument('--accelerator', default='gpu')
-    args = parser.parse_args()
->>>>>>> 60b77d8a
     return args