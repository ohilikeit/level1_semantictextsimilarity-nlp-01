import torch
import pytorch_lightning as pl
from models.model import Model
from args import parse_arguments
from dataloader.dataloader import STSDataModule
import wandb
from pytorch_lightning.loggers import WandbLogger
from typing import Any


def main(config: Any) -> None:
    """
    WandB sweep 설정을 통한 하이퍼파라미터 튜닝 수행, config.json 파일로 설정 변경 가능

    Args:
        config: 사용자 정의 설정파일, sweep 조절 인자와 그렇지 않은 인자가 모두 포함됨
    """

    # Sweep 통해 실행될 학습 코드 생성 
<<<<<<< HEAD
    def sweep_train(config=None):
        wandb.init(config=config, entity=args.entity, project=args.project_name)
        config = wandb.config

        # Dataloader 정의
        dataloader = Dataloader(args.model_name, args.batch_size, args.shuffle, args.dataset_commit_hash)
        
        # model 정의
        model = Model(args.model_name, config.lr)
=======
    def sweep_train(config: Any = config) -> None:

        wandb.init(entity=config.wandb['entity'], # 기본값: 'salmons'
                   project=config.wandb['sweep_project_name'])
        sweep_config = wandb.config

        # dataloader와 model을 정의합니다.
        dataloader = STSDataModule(
            model_name=config.arch['type'],
            batch_size=sweep_config['batch_size'],
            shuffle=config.dataloader['args']['shuffle'],
            dataset_commit_hash=config.dataloader['args']['dataset_commit_hash'],
            num_workers=config.dataloader['args']['num_workers'],
        )
        model = Model(config.arch['type'],
                      sweep_config.lr,
                      sweep_config.loss_function)
>>>>>>> 79819464

        wandb_logger = WandbLogger()

        # 가속기 설정
        accelerator = 'gpu' if torch.cuda.is_available() else 'cpu'

        # Trainer 정의
        trainer = pl.Trainer(accelerator=accelerator, 
                            devices=1, 
                            max_epochs=sweep_config.epochs, 
                            log_every_n_steps=1,
                            logger=wandb_logger,
                            precision=16)

        # 학습
        trainer.fit(model=model, datamodule=dataloader)

        # 평가
        trainer.test(model=model, datamodule=dataloader)
    
    # Sweep 생성
    sweep_id = wandb.sweep(
<<<<<<< HEAD
        sweep=args.sweep_config,
        project=args.project_name
=======
        sweep=config.sweep_config
>>>>>>> 79819464
    )
    
    wandb.agent(
        sweep_id=sweep_id,
        function=sweep_train,
        count=config.wandb['sweep_count']
    )

if __name__ == '__main__':
    config = parse_arguments()
    main(config)<|MERGE_RESOLUTION|>--- conflicted
+++ resolved
@@ -17,17 +17,6 @@
     """
 
     # Sweep 통해 실행될 학습 코드 생성 
-<<<<<<< HEAD
-    def sweep_train(config=None):
-        wandb.init(config=config, entity=args.entity, project=args.project_name)
-        config = wandb.config
-
-        # Dataloader 정의
-        dataloader = Dataloader(args.model_name, args.batch_size, args.shuffle, args.dataset_commit_hash)
-        
-        # model 정의
-        model = Model(args.model_name, config.lr)
-=======
     def sweep_train(config: Any = config) -> None:
 
         wandb.init(entity=config.wandb['entity'], # 기본값: 'salmons'
@@ -45,7 +34,6 @@
         model = Model(config.arch['type'],
                       sweep_config.lr,
                       sweep_config.loss_function)
->>>>>>> 79819464
 
         wandb_logger = WandbLogger()
 
@@ -68,12 +56,7 @@
     
     # Sweep 생성
     sweep_id = wandb.sweep(
-<<<<<<< HEAD
-        sweep=args.sweep_config,
-        project=args.project_name
-=======
         sweep=config.sweep_config
->>>>>>> 79819464
     )
     
     wandb.agent(
